--- conflicted
+++ resolved
@@ -186,14 +186,8 @@
     }
 
     auto table = realm::ObjectStore::table_for_object_type(realm->read_group(), object_schema.name);
-<<<<<<< HEAD
-    DescriptorOrdering ordering;
-    ordering.append_sort({*table, std::move(columns), std::move(ascending)});
-    auto results = new realm::js::Results<T>(realm, collection.get_query(), std::move(ordering));
-    return create_object<T, ResultsClass<T>>(ctx, results);
-=======
     return create_instance(ctx, collection.sort({*table, std::move(columns), std::move(ascending)}));
->>>>>>> 7b9c4eee
+
 }
 
 template<typename T>
