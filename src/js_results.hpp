--- conflicted
+++ resolved
@@ -341,43 +341,43 @@
             ValueType ttl_value = Object::get_property(ctx, options_object, "timeToLive");
             if (!Value::is_undefined(ctx, ttl_value))
                 ttl = util::Optional<int64_t>(Value::validated_to_number(ctx, ttl_value, "timeToLive"));
+
+            ObjectType js_prop_names = Value::validated_to_object(ctx, options_object, "inclusions");
+            if (!Value::is_undefined(ctx, js_prop_names)) {
+                size_t prop_count = Object::validated_get_length(ctx, js_prop_names);
+                std::vector<std::string> include_paths;
+                include_paths.reserve(prop_count);
+
+                parser::KeyPathMapping mapping;
+                mapping.set_backlink_class_prefix(ObjectStore::table_name_for_object_type(""));
+                alias_backlinks(mapping, realm);
+                DescriptorOrdering combined_orderings;
+
+                for (unsigned int i = 0; i < prop_count; i++) {
+                    ValueType value = Object::validated_get_property(ctx, js_prop_names, i);
+                    std::string path = Value::validated_to_string(ctx, value);
+                    DescriptorOrdering ordering;
+                    parser::DescriptorOrderingState ordering_state = parser::parse_include_path(path);
+                    NativeAccessor<T> accessor(ctx, realm, object_schema);
+                    query_builder::ArgumentConverter<ValueType, NativeAccessor<T>> converter(accessor, &args.value[1], args.count - 1);
+                    query_builder::apply_ordering(ordering, results->get_query().get_table(), ordering_state, mapping);
+                    combined_orderings.append_include(ordering.compile_included_backlinks());
+                }
+                inclusion_paths = combined_orderings.compile_included_backlinks();
+            }
         }
-    }
-    else if (args.count == 2) {
-        ObjectType js_prop_names = Value::validated_to_object(ctx, args[1]);
-        size_t prop_count = Object::validated_get_length(ctx, js_prop_names);
-        std::vector<std::string> include_paths;
-        include_paths.reserve(prop_count);
-
-        parser::KeyPathMapping mapping;
-        mapping.set_backlink_class_prefix(ObjectStore::table_name_for_object_type(""));
-        alias_backlinks(mapping, realm);
-        DescriptorOrdering combined_orderings;
-
-        for (unsigned int i = 0; i < prop_count; i++) {
-            ValueType value = Object::validated_get_property(ctx, js_prop_names, i);
-            std::string path = Value::validated_to_string(ctx, value);
-            DescriptorOrdering ordering;
-            parser::DescriptorOrderingState ordering_state = parser::parse_include_path(path);
-            NativeAccessor<T> accessor(ctx, realm, object_schema);
-            query_builder::ArgumentConverter<ValueType, NativeAccessor<T>> converter(accessor, &args.value[1], args.count - 1);
-            query_builder::apply_ordering(ordering, results->get_query().get_table(), ordering_state, mapping);
-            combined_orderings.append_include(ordering.compile_included_backlinks());
-        }
-        inclusion_paths = combined_orderings.compile_included_backlinks();
     }
     else {
         subscription_name = util::none;
     }
 
-<<<<<<< HEAD
     partial_sync::SubscriptionOptions options;
     options.user_provided_name = subscription_name;
     options.inclusions = inclusion_paths;
+    options.ttl = ttl;
+    options.update = update;
     auto subscription = partial_sync::subscribe(*results, options);
-=======
-    auto subscription = partial_sync::subscribe(*results, subscription_name, ttl, update);
->>>>>>> 425471a3
+
     return_value.set(SubscriptionClass<T>::create_instance(ctx, std::move(subscription), subscription_name));
 }
 #endif
